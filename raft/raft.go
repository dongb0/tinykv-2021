// Copyright 2015 The etcd Authors
//
// Licensed under the Apache License, Version 2.0 (the "License");
// you may not use this file except in compliance with the License.
// You may obtain a copy of the License at
//
//     http://www.apache.org/licenses/LICENSE-2.0
//
// Unless required by applicable law or agreed to in writing, software
// distributed under the License is distributed on an "AS IS" BASIS,
// WITHOUT WARRANTIES OR CONDITIONS OF ANY KIND, either express or implied.
// See the License for the specific language governing permissions and
// limitations under the License.

package raft

import (
	"errors"
<<<<<<< HEAD
	pclog "github.com/pingcap-incubator/tinykv/log"
=======
	"fmt"
>>>>>>> 18254452
	pb "github.com/pingcap-incubator/tinykv/proto/pkg/eraftpb"
	"github.com/sirupsen/logrus"
	"log"
	"math/rand"
)

// None is a placeholder node ID used when there is no leader.
const None uint64 = 0

// StateType represents the role of a node in a cluster.
type StateType uint64

const (
	StateFollower StateType = iota
	StateCandidate
	StateLeader
)

var stmap = [...]string{
	"StateFollower",
	"StateCandidate",
	"StateLeader",
}

func (st StateType) String() string {
	return stmap[uint64(st)]
}

// ErrProposalDropped is returned when the proposal is ignored by some cases,
// so that the proposer can be notified and fail fast.
var ErrProposalDropped = errors.New("raft proposal dropped")

// Config contains the parameters to start a raft.
type Config struct {
	// ID is the identity of the local raft. ID cannot be 0.
	ID uint64

	// peers contains the IDs of all nodes (including self) in the raft cluster. It
	// should only be set when starting a new raft cluster. Restarting raft from
	// previous configuration will panic if peers is set. peer is private and only
	// used for testing right now.
	peers []uint64

	// ElectionTick is the number of Node.Tick invocations that must pass between
	// elections. That is, if a follower does not receive any message from the
	// leader of current term before ElectionTick has elapsed, it will become
	// candidate and start an election. ElectionTick must be greater than
	// HeartbeatTick. We suggest ElectionTick = 10 * HeartbeatTick to avoid
	// unnecessary leader switching.
	ElectionTick int
	// HeartbeatTick is the number of Node.Tick invocations that must pass between
	// heartbeats. That is, a leader sends heartbeat messages to maintain its
	// leadership every HeartbeatTick ticks.
	HeartbeatTick int

	// Storage is the storage for raft. raft generates entries and states to be
	// stored in storage. raft reads the persisted entries and states out of
	// Storage when it needs. raft reads out the previous state and configuration
	// out of storage when restarting.
	Storage Storage
	// Applied is the last applied index. It should only be set when restarting
	// raft. raft will not return entries to the application smaller or equal to
	// Applied. If Applied is unset when restarting, raft might return previous
	// applied entries. This is a very application dependent configuration.
	Applied uint64
}

func (c *Config) validate() error {
	if c.ID == None {
		return errors.New("cannot use none as id")
	}

	if c.HeartbeatTick <= 0 {
		return errors.New("heartbeat tick must be greater than 0")
	}

	if c.ElectionTick <= c.HeartbeatTick {
		return errors.New("election tick must be greater than heartbeat tick")
	}

	if c.Storage == nil {
		return errors.New("storage cannot be nil")
	}

	return nil
}

// Progress represents a follower’s progress in the view of the leader. Leader maintains
// progresses of all followers, and sends entries to the follower based on its progress.
type Progress struct {
	Match, Next uint64
}

type Raft struct {
	id uint64

	Term uint64
	Vote uint64

	// the log
	RaftLog *RaftLog

	// log replication progress of each peers
	Prs map[uint64]*Progress

	// this peer's role
	State StateType

	// votes records
	votes map[uint64]bool

	// msgs need to send
	msgs []pb.Message

	// the leader id
	Lead uint64

	// heartbeat interval, should send
	heartbeatTimeout int
	// baseline of election interval
	electionTimeout int
	// number of ticks since it reached last heartbeatTimeout.
	// only leader keeps heartbeatElapsed.
	heartbeatElapsed int
	// Ticks since it reached last electionTimeout when it is leader or candidate.
	// Number of ticks since it reached last electionTimeout or received a
	// valid message from current leader when it is a follower.
	electionElapsed int

	// leadTransferee is id of the leader transfer target when its value is not zero.
	// Follow the procedure defined in section 3.10 of Raft phd thesis.
	// (https://web.stanford.edu/~ouster/cgi-bin/papers/OngaroPhD.pdf)
	// (Used in 3A leader transfer)
	leadTransferee uint64

	// Only one conf change may be pending (in the log, but not yet
	// applied) at a time. This is enforced via PendingConfIndex, which
	// is set to a value >= the log index of the latest pending
	// configuration change (if any). Config changes are only allowed to
	// be proposed if the leader's applied index is greater than this
	// value.
	// (Used in 3A conf change)
	PendingConfIndex uint64

	rejectCount int
}

// TODO(wendongbo): replace all log/logrus with pingcap/log
// newRaft return a raft peer with the given config
func newRaft(c *Config) *Raft {
	if err := c.validate(); err != nil {
		panic(err.Error())
	}
	// Your Code Here (2A).
<<<<<<< HEAD

	hardState, confState, _ := c.Storage.InitialState()
	pclog.Debugf("peer[%d] build from hard state:%s", c.ID, hardState.String())
=======
	// c.Applied?

>>>>>>> 18254452
	prs := make(map[uint64]*Progress)
	votes := make(map[uint64]bool)
	for _, v := range c.peers {
		prs[v] = &Progress{ Next: 0, Match: 0 }
		votes[v] = false
	}
<<<<<<< HEAD
	for _, v := range confState.GetNodes() {
		prs[v] = &Progress{ Next: 0, Match: 0 }
		votes[v] = false
	}
	logEntry := newLog(c.Storage)
	logEntry.applied = c.Applied

=======
	log := newLog(c.Storage)
	// TODO(wendongbo): use confState?
	hardState, _, _ := c.Storage.InitialState()
>>>>>>> 18254452
	node := &Raft{
		id: c.ID,
		Term: hardState.Term,
		Vote: hardState.Vote,
<<<<<<< HEAD
		RaftLog: logEntry,
=======
		RaftLog: log,
>>>>>>> 18254452
		Prs: prs,
		State: StateFollower,
		votes: votes,
		msgs: make([]pb.Message, 0),
		Lead: 0,
		heartbeatTimeout: c.HeartbeatTick,
		electionTimeout: c.ElectionTick,
		leadTransferee: 0, // for 3A
		PendingConfIndex: 0,	// for 3A
	}
	node.initPrs()
	return node
}

// sendAppend sends an append RPC with new entries (if any) and the
// current commit index to the given peer. Returns true if a message was sent.
func (r *Raft) sendAppend(to uint64) bool {
	// Your Code Here (2A).
<<<<<<< HEAD
	prevIndex := r.Prs[to].Next - 1
	logTerm, err := r.RaftLog.Term(prevIndex)
	if err != nil {
		return false
	}
=======
	prevIndex := r.Prs[to].Next - 1 // why do we initialize next to lastIndex + 1
	logTerm, _ := r.RaftLog.Term(prevIndex)
	// TODO(wendongbo): if we don't find corresponding term,
	// append definitely will fail, why not just return first/last entry

>>>>>>> 18254452
	ent := r.RaftLog.entsAfterIndex(prevIndex + 1)
	msg := pb.Message{
		MsgType: pb.MessageType_MsgAppend,
		From: r.id,
		To: to,
		Term: r.Term,
		LogTerm: logTerm,
		Index: prevIndex,
		Entries: ent,
		Commit: r.RaftLog.committed,
	}
	r.msgs = append(r.msgs, msg)
<<<<<<< HEAD
	pclog.Debugf("leader[%d] term:%d sends append msg to peer[%d], msg:{%s}", r.id, r.Term, to, msg.String())
	return true
}

func (r *Raft) sendVoteRequest(to uint64) {
	logTerm, err := r.RaftLog.Term(r.RaftLog.LastIndex())
	if err != nil {
		pclog.Warnf("sendVoteRequest err: %s", err.Error())
		logTerm = r.Term
	}
	msg := pb.Message{
		MsgType: pb.MessageType_MsgRequestVote,
		From: r.id,
		To: to,
		Term: r.Term,
		LogTerm: logTerm,
		Index: r.RaftLog.LastIndex(),
	}
	r.msgs = append(r.msgs, msg)
=======
	return false
>>>>>>> 18254452
}

func (r *Raft) sendVoteRequest(to uint64) {
	logTerm, _ := r.RaftLog.Term(r.RaftLog.LastIndex())
	msg := pb.Message{
		MsgType: pb.MessageType_MsgRequestVote,
		From: r.id,
		To: to,
		Term: r.Term,
		LogTerm: logTerm,
		Index: r.RaftLog.LastIndex(),
	}
	r.msgs = append(r.msgs, msg)
}

// sendHeartbeat sends a heartbeat RPC to the given peer.
func (r *Raft) sendHeartbeat(to uint64) {
	// Your Code Here (2A).
	msg := pb.Message{
		MsgType: pb.MessageType_MsgHeartbeat,
		From: r.id,
		To: to,
		Term: r.Term,
		Commit: r.RaftLog.committed,
	}
	r.msgs = append(r.msgs, msg)
}

// tick advances the internal logical clock by a single tick.
func (r *Raft) tick() {
	// Your Code Here (2A).
<<<<<<< HEAD
	switch r.State {
	case StateFollower, StateCandidate:
		r.electionElapsed++
		curTimeCount := r.electionTimeout + rand.Intn(r.electionTimeout * 2)
		if r.electionElapsed >= curTimeCount{
			logrus.Warnf("peer[%d] term:%d election timeout occur(curTime:%d>timeout:%d)", r.id, r.Term, curTimeCount, r.electionTimeout)
			// TODO(wendongbo): why does candidate have higher conflict rate?
			r.Step(pb.Message{
				From: r.id,
				To: r.id,
				MsgType: pb.MessageType_MsgHup,
			})
		}
	case StateLeader:
		r.heartbeatElapsed++
=======
	r.heartbeatElapsed++
	r.electionElapsed++
	switch r.State {
	case StateFollower, StateCandidate:
		if r.electionElapsed >= r.electionTimeout + rand.Intn(r.electionTimeout * 2){
			// TODO(wendongbo): why does candidate have higher conflict rate?
			// TODO(wendongbo): call Step() instead
			r.becomeCandidate()
			r.broadcastVoteRequest()
		}
	case StateLeader:
>>>>>>> 18254452
		if r.heartbeatElapsed >= r.heartbeatTimeout {
			r.broadcastHeartbeat()
		}
	}
}

// becomeFollower transform this peer's state to Follower
func (r *Raft) becomeFollower(term uint64, lead uint64) {
	r.Term = term
	r.Lead = lead
	r.State = StateFollower
	r.Vote = lead
}

// becomeCandidate transform this peer's state to candidate
func (r *Raft) becomeCandidate() {
	// Your Code Here (2A).
	for i := range r.votes {	// reset votes
		r.votes[i] = false
	}
	r.State = StateCandidate
	r.Term++
	r.electionElapsed = 0

	r.rejectCount = 0
	r.Vote = r.id
	r.votes[r.id] = true	// vote for myself
}

// becomeLeader transform this peer's state to leader
func (r *Raft) becomeLeader() {
	// Your Code Here (2A).
	// NOTE: Leader should propose a noop entry on its term
<<<<<<< HEAD
	r.Lead = r.id
	r.State = StateLeader
	r.RaftLog.entries = append(r.RaftLog.entries, pb.Entry{ Term: r.Term , Index: r.RaftLog.LastIndex() + 1 })
	r.initPrs()
	pclog.Infof("peer[%d] comes to power at term %d, with index(commit:%d, apply:%d):%d\n", r.id, r.Term, r.RaftLog.committed, r.RaftLog.applied, r.RaftLog.LastIndex())
	if len(r.RaftLog.entries) != 0 {
		index := maxInt(r.RaftLog.getArrayIndex(r.RaftLog.LastIndex()), 0)
		pclog.Debugf("last entries:%v", r.RaftLog.entries[index:])
	}
=======
	r.State = StateLeader
	r.RaftLog.entries = append(r.RaftLog.entries, pb.Entry{ Term: r.Term , Index: r.RaftLog.LastIndex() + 1 })
	r.initPrs()
	log.Printf("peer[%d] comes to power at term %d\n", r.id, r.Term)
>>>>>>> 18254452
}

// sends heartbeat and append log entries
func (r *Raft) leaderResponsibility(){
	//r.broadcastHeartbeat()
	// TODO(wendongbo): if we send entries in heartbeat, then no need broadcastEntries later
	r.broadcastAppendEntries()
}

// Step the entrance of handle message, see `MessageType`
// on `eraftpb.proto` for what msgs should be handled
func (r *Raft) Step(m pb.Message) error {
	// Your Code Here (2A).
<<<<<<< HEAD
	pclog.Infof("peer[%d]-term:%d Step recv:[%s]", r.id, r.Term, m.String())
=======
	log.Printf("peer[%d]-term:%d Step recv:[%s]\n", r.id, r.Term, m.String())
>>>>>>> 18254452
	switch r.State {
	case StateFollower:
		switch m.MsgType {
		case pb.MessageType_MsgHup:		// raise election
			goto Election
		case pb.MessageType_MsgRequestVote:
			r.handleVoteRequest(m)
		case pb.MessageType_MsgHeartbeat:
			goto HeartBeat
		case pb.MessageType_MsgAppend:
			goto Append
		}
	case StateCandidate:
<<<<<<< HEAD
=======
		//if m.Term > r.Term {
		//	err := fmt.Sprintf("peer[%d] term:%d Step recv stale msg from peer[%d] term:%d", r.id, r.Term, m.From, m.Term)
		//	r.becomeFollower(m.Term, None)
		//	log.Println(err)
		//	// should we reset timer here?
		//}
>>>>>>> 18254452
		switch m.MsgType {
		case pb.MessageType_MsgHup:
			goto Election
		case pb.MessageType_MsgRequestVote:
			r.handleVoteRequest(m)
		case pb.MessageType_MsgRequestVoteResponse:
			r.handleVoteResponse(m)
		case pb.MessageType_MsgHeartbeat:
			goto HeartBeat
		case pb.MessageType_MsgAppend:
			if m.Term >= r.Term {
<<<<<<< HEAD
				// TODO(wendongbo): redundant in handleAppend
=======
>>>>>>> 18254452
				r.becomeFollower(m.Term, None)
			}
			goto Append
		}
	case StateLeader:
<<<<<<< HEAD
		switch m.MsgType {
		case pb.MessageType_MsgPropose: // append logs to leader's entries
			for _, ent := range m.Entries {
				//initIndex := r.RaftLog.LastIndex()
=======
		if m.Term > r.Term {
			err := fmt.Sprintf("peer[%d] term:%d Step recv Higher Term msg from peer[%d] term:%d", r.id, r.Term, m.From, m.Term)
			r.becomeFollower(m.Term, None)
			log.Println(err)
			// should we reset timer here?
		}
		switch m.MsgType {
		case pb.MessageType_MsgPropose: // append logs to leader's entries
			for _, ent := range m.Entries {
>>>>>>> 18254452
				ent.Term = r.Term
				ent.Index = r.RaftLog.LastIndex() + 1
				r.RaftLog.entries = append(r.RaftLog.entries, *ent)
				r.Prs[r.id].Match = r.RaftLog.LastIndex()
				r.Prs[r.id].Next = r.RaftLog.LastIndex() + 1
<<<<<<< HEAD
				pclog.Debugf("leader[%d] term:%d propose %v At Index %d", r.id, r.Term, ent, ent.Index)
=======
>>>>>>> 18254452
			}
			if len(r.Prs) != 1 {
				r.broadcastAppendEntries()
			} else {
				r.RaftLog.committed = r.RaftLog.LastIndex()
			}
		case pb.MessageType_MsgBeat:
			r.broadcastHeartbeat()
		case pb.MessageType_MsgHeartbeat:
			// normally leader do not send heart beat to itself,
			// but split leader may do this after split recover
			goto HeartBeat
		case pb.MessageType_MsgHeartbeatResponse:
			lastIndex := r.RaftLog.LastIndex()
			if lastIndex > m.Index {
				r.sendAppend(m.From)
			}
		case pb.MessageType_MsgRequestVote:
			r.handleVoteRequest(m)
<<<<<<< HEAD
		case pb.MessageType_MsgRequestVoteResponse:
			r.handleVoteResponse(m)
=======
>>>>>>> 18254452
		case pb.MessageType_MsgAppend:
			goto Append
		case pb.MessageType_MsgAppendResponse:
			// TODO(wendongbo): update code structure
			r.Prs[m.From].Next = m.Index
			if m.Reject {
				r.sendAppend(m.From)
			} else {
				// update match index
				r.Prs[m.From].Match = max(r.Prs[m.From].Match, m.Index)
				r.Prs[m.From].Next = r.Prs[m.From].Match + 1
				newCommit := r.checkCommitAt(r.Prs[m.From].Match)
<<<<<<< HEAD
				uptodate := false
				if newCommit {
					r.broadcastAppendEntries()
				} else if r.Prs[m.From].Match < r.RaftLog.committed {
					r.sendAppend(m.From)
				} else {
					uptodate = true
				}
				pclog.Debugf("leader[%d] knows peer[%d] accept up to [%d], up to date:%t", r.id, m.From, r.Prs[m.From].Match, uptodate)
=======
				if r.Prs[m.From].Match < r.RaftLog.committed {
					r.sendAppend(m.From)
				}
				// TODO(wendongbo): this can be optimize, reduce msg sending
				if newCommit {
					r.broadcastAppendEntries()
				}
>>>>>>> 18254452
			}
		}
	}
	return nil

HeartBeat:
<<<<<<< HEAD
	r.handleHeartbeat(m)
	return nil
Append:
=======
	if m.Term >= r.Term/* && r.State != StateFollower */{
		r.becomeFollower(m.Term, m.From)
	}
	r.handleHeartbeat(m)
	// TODO(wendongbo): should we move this into handle heartbeat
	return nil
Append:
	// TODO: ignore stale append msg
	if m.Term >= r.Term {
		r.becomeFollower(m.Term, m.From)
	}
>>>>>>> 18254452
	r.handleAppendEntries(m)
	return nil
Election:
	r.becomeCandidate()
	r.broadcastVoteRequest()
	if len(r.Prs) == 1 {
		r.becomeLeader()
		r.updateCommit(r.RaftLog.LastIndex())
<<<<<<< HEAD
=======
		//r.leaderResponsibility()
>>>>>>> 18254452
	}
	return nil
}

// TODO(wenodngbo): handleXXX function could use pointer to reduce memory copy
// handleAppendEntries handle AppendEntries RPC request
func (r *Raft) handleAppendEntries(m pb.Message) {
	// Your Code Here (2A).
<<<<<<< HEAD
	// Even receive 2 leaders' msg after split(only one is valid leader)
	// we can safely append any newer entry, log entries will finally converge
	if m.Term >= r.Term {
		r.becomeFollower(m.Term, m.From)
	} else {
		//logrus.Warnf("peer[%d] term:%d recv stale append from id:%d term:%d, reject append",
		//	r.id, r.Term, m.From, m.Term)
		return
	}
=======
	if m.Term > r.Term { // no logic update Term in follower
		r.becomeFollower(m.Term, None)
	}
	//r.becomeFollower(m.Term, m.From)
>>>>>>> 18254452
	msg := pb.Message{
		MsgType: pb.MessageType_MsgAppendResponse,
		From: r.id,
		To: m.From,
		Term: r.Term,
		Reject: true,
		Index: r.RaftLog.LastIndex(),
	}
	defer func() {
		r.msgs = append(r.msgs, msg)
	}()
<<<<<<< HEAD
=======
	if m.Term < r.Term {
		// TODO(wendongbo): update logic
		logrus.Warnf("peer[%d] term:%d recv append from id:%d term:%d [%s], reject append",
			r.id, r.Term, m.From, m.Term, m.String())
		return
	}

>>>>>>> 18254452
	matchIndex, found := r.RaftLog.findMatchEntry(m.Index, m.LogTerm)
	// accept entries
	if found {
		r.followerAppendEntries(matchIndex + 1, &m)
		end := maxInt(len(m.Entries) - 1, 0)
		endEntryIdx := m.Index
		if len(m.Entries) != 0 {
			endEntryIdx = m.Entries[end].Index
		}
		// set commit index to min(m.committed, index of last message entry)
		r.updateCommit(min(m.Commit, endEntryIdx))
<<<<<<< HEAD

		msg.Reject = false
		msg.Index = r.RaftLog.LastIndex()
		msg.Commit = r.RaftLog.committed // maybe no need to set
	} else {
		msg.Index = m.Index
	}
	pclog.Debugf("peer[%d] term:%d append complete msg:%s", r.id, r.Term, msg.String())
=======
		//r.RaftLog.applyEntry()

		msg.Reject = false
		msg.Index = r.RaftLog.LastIndex()
		msg.Commit = r.RaftLog.committed
	} else {
		//msg.Index = r.RaftLog.findEntryIndexByTerm(m.LogTerm)
		msg.Index = m.Index
	}
>>>>>>> 18254452
}

// handleHeartbeat handle Heartbeat RPC request
func (r *Raft) handleHeartbeat(m pb.Message) {
	// Your Code Here (2A).
<<<<<<< HEAD

	pclog.Debugf("peer[%d] handling heartbeat from p[%d] term:%d\n", r.id, m.From, m.Term)

	// ignore stale heartbeat
	if m.Term < r.Term {
		pclog.Warnf("peer[%d] t:%d recv unexpected heartbeat from id:%d term:%d\n", r.id, r.Term, m.From, m.Term)
		return
	}
	r.becomeFollower(m.Term, m.From)
	//r.heartbeatElapsed = 0
	r.electionElapsed = 0

	lastIndex := r.RaftLog.LastIndex()
=======
	log.Printf("peer[%d] handling heartbeat from p[%d] term:%d\n", r.id, m.From, m.Term)
	if m.Term < r.Term {
		logrus.Warnf("peer[%d] recv unexpected heartbeat from id:%d term:%d\n", r.id, m.From, m.Term)
		return
	}
	r.Lead = m.From // TODO(wendongbo): remove this assignment?
	r.heartbeatElapsed = 0
	r.electionElapsed = 0
	//r.updateCommit(m.Commit)

	lastIndex := r.RaftLog.LastIndex()
	//logTerm, _ := r.RaftLog.Term(lastIndex)
>>>>>>> 18254452
	msg := pb.Message{
		MsgType: pb.MessageType_MsgHeartbeatResponse,
		From: r.id,
		To: m.From,
<<<<<<< HEAD
		Index: lastIndex,
	}
	r.msgs = append(r.msgs, msg)
}

func (r *Raft) handleVoteRequest(m pb.Message) {
	// TODO(wendongbo): campaign conflict rate is high, how to solve it
	if m.Term > r.Term {	// reset self status to follower
		r.becomeFollower(m.Term, None)
	}
	r.electionElapsed = 0
	msg := pb.Message{
		MsgType: pb.MessageType_MsgRequestVoteResponse,
		From: r.id,
		To: m.From,
		Term: r.Term,
		Reject: true,
	}
	logTerm, err := r.RaftLog.Term(r.RaftLog.LastIndex())
	// TODO(wendongbo): under what condiction, LastIndex entry will not exist?
	// 1. star up
	// 2. anything else?
	if err != nil {	// init state or ...(compact?
		logTerm = r.Term
	}
	if m.Term < r.Term ||  m.LogTerm < logTerm || m.LogTerm == logTerm && m.Index < r.RaftLog.LastIndex() {	// msg from stale peer
		msg.Reject = true
	} else if r.Vote == None || r.Vote == m.From {	// if not vote yet or voted for the same node before, grant vote
		msg.Reject = false
		r.Vote = m.From
	} else {
		logrus.Warnf("unhandle situation in vote request[%s]", m.String())
	}
	pclog.Debugf("peer[%d] term:%d handling vote req:[%s], self last-index:%d, reject:%t\n", r.id, r.Term, m.String(), r.RaftLog.LastIndex(), msg.Reject)
	r.msgs = append(r.msgs, msg)
}

func (r *Raft) handleVoteResponse(m pb.Message) {
	pclog.Debugf("peer[%d] handling vote response:[%s]\n", r.id, m.String())
=======
		//LogTerm: logTerm,
		Index: lastIndex,
	}
	r.msgs = append(r.msgs, msg)
}

func (r *Raft) handleVoteRequest(m pb.Message) {
	if m.Term > r.Term {	// reset self status to follower
		r.becomeFollower(m.Term, None)
	}
	msg := pb.Message{
		MsgType: pb.MessageType_MsgRequestVoteResponse,
		From: r.id,
		To: m.From,
		Term: r.Term,
		Reject: true,
	}
	logTerm, _ := r.RaftLog.Term(r.RaftLog.LastIndex())
	if m.Term < r.Term ||  m.LogTerm < logTerm || m.LogTerm == logTerm && m.Index < r.RaftLog.LastIndex() {	// msg from stale peer
		msg.Reject = true
	} else if r.Vote == None || r.Vote == m.From {	// if not vote yet or voted for the same node before, grant vote
		msg.Reject = false
		r.Vote = m.From
	} else {
		logrus.Warnf("unhandle situation in vote request[%s]", m.String())
	}
	log.Printf("peer[%d] term:%d handling vote req:[%s], reject:%t\n", r.id, r.Term, m.String(), msg.Reject)
	r.msgs = append(r.msgs, msg)
}

func (r *Raft) handleVoteResponse(m pb.Message) {
	log.Printf("peer[%d] handleing vote response:[%s]\n", r.id, m.String())
>>>>>>> 18254452
	if m.Term < r.Term { 	// stale vote response
		return
	}

	if !m.Reject {
		r.votes[m.From] = true
	} else {
		r.rejectCount++
	}
	peerNum := len(r.votes)
	voteCnt := 0
	for _, v := range r.votes {
		if v {
			voteCnt++
		}
	}
<<<<<<< HEAD
	pclog.Debugf("peer[%d] gets %d votes at term %d\n", r.id, voteCnt, r.Term)
	if voteCnt > peerNum / 2 && r.State == StateCandidate { // avoid sending msg twice
=======
	log.Printf("peer[%d] gets %d votes at term %d\n", r.id, voteCnt, r.Term)
	if voteCnt > peerNum / 2 {
>>>>>>> 18254452
		r.becomeLeader()
		r.leaderResponsibility()
	} else if r.rejectCount > peerNum / 2 {
		r.becomeFollower(r.Term, None)
	}
}
// handleSnapshot handle Snapshot RPC request
func (r *Raft) handleSnapshot(m pb.Message) {
	// Your Code Here (2C).
}

// addNode add a new node to raft group
func (r *Raft) addNode(id uint64) {
	// Your Code Here (3A).
}

// removeNode remove a node from raft group
func (r *Raft) removeNode(id uint64) {
	// Your Code Here (3A).
}

func (r *Raft) initPrs() {
	for i := range r.Prs {
		if i == r.id {
			r.Prs[i].Match = r.RaftLog.LastIndex()
			r.Prs[i].Next = r.RaftLog.LastIndex() + 1
		} else {
<<<<<<< HEAD
			// TODO(wendongbo): should we start from 0? any optimization?
=======
>>>>>>> 18254452
			r.Prs[i].Match = 0
			r.Prs[i].Next = 1
		}
	}
}

func (r *Raft) broadcastAppendEntries(){
	for to := range r.Prs {
		if to != r.id {
			r.sendAppend(to)
		}
	}
}

func (r *Raft) broadcastHeartbeat(){
<<<<<<< HEAD
	r.heartbeatElapsed = 0
=======
>>>>>>> 18254452
	for to := range r.Prs {
		if to != r.id {
			r.sendHeartbeat(to)
		}
	}
}

func (r *Raft) broadcastVoteRequest() {
	for to := range r.votes {
		if to != r.id {
<<<<<<< HEAD
			log.Printf("p[%d] Term:%d send vote request to peer[%d] index:%d, term:%d", r.id, r.Term, to, r.RaftLog.LastIndex(), r.Term)
=======
>>>>>>> 18254452
			r.sendVoteRequest(to)
		}
	}
}

// TODO(wendongbo): broadcast new heartbeat or append msg to update followers' commit index
// But performance consideration?
// checkCommitAt updates leader's committed index
func (r *Raft) checkCommitAt(index uint64) (newCommit bool){
	// TODO(wendongbo): check logTerm; Why does Term matter?
	count := 0
	for _, v := range r.Prs {
		if v.Match >= index {
			count++
		}
	}
<<<<<<< HEAD
	logrus.Infof("leader[%d] term %d checking commit status at index[%d], committed:%d, replica count:%d",
		r.id, r.Term, index, r.RaftLog.committed, count)
	logTerm, err := r.RaftLog.Term(index)
	if err != nil {
		pclog.Errorf("sendVoteRequest err: %s", err.Error())
	}
	if count > len(r.Prs) / 2 && r.RaftLog.committed < index && logTerm == r.Term{
		r.updateCommit(index)
		pclog.Debugf("leader[%d] term:%d commit entry at index %d, leader last index:%d", r.id, r.Term, index, r.RaftLog.LastIndex())
=======
	logrus.Infof("leader[%d] term %d checking commit status at index[%d], replica count:%d",
		r.id, r.Term, index, count)
	logTerm, _ := r.RaftLog.Term(index)
	if count > len(r.Prs) / 2 && r.RaftLog.committed < index && logTerm == r.Term{
		r.updateCommit(index)
		logrus.Infof("leader[%d] term:%d commit entry at index %d", r.id, r.Term, index)
>>>>>>> 18254452
		return true
	}
	return false
}

<<<<<<< HEAD
=======
// TODO(wendongbo): update
>>>>>>> 18254452
func (r *Raft) updateCommit(committed uint64) {
	if committed > r.RaftLog.committed {
		r.RaftLog.committed = min(committed, r.RaftLog.LastIndex())
	}
}

<<<<<<< HEAD
func (r *Raft) followerAppendEntries(matchIndex int, m *pb.Message){
	if r.State != StateFollower || len(m.Entries) == 0 {
		log.Printf("peer[%d] term:%d state:%s failed to append [%s]", r.id, r.Term, r.State, m.String())
=======
// TODO(wendongbo): move into log.go?
func (r *Raft) followerAppendEntries(matchIndex int, m *pb.Message){
	if len(m.Entries) == 0 {
>>>>>>> 18254452
		return
	}
	j, end2 := 0, len(m.Entries)
	// skip match entry
	conflictIndex := matchIndex
	for end1 := len(r.RaftLog.entries); conflictIndex < end1 && j < end2; conflictIndex, j = conflictIndex+1, j+1 {
		if r.RaftLog.entries[conflictIndex].Index != m.Entries[j].Index || r.RaftLog.entries[conflictIndex].Term != m.Entries[j].Term {
			break
		}
	}
	// resolve follower conflict entries
	if j != len(m.Entries) {
<<<<<<< HEAD
=======
		// TODO(wendongbo): should move update stabled out?
>>>>>>> 18254452
		// if leader overwrite entries, decrease stabled index to [conflict index - 1]
		if m.Entries[j].Index <= r.RaftLog.stabled {
			r.RaftLog.stabled = m.Entries[j].Index - 1
		}
		r.RaftLog.entries = r.RaftLog.entries[:conflictIndex]
		for end := len(m.Entries); j < end; j++ {
			r.RaftLog.entries = append(r.RaftLog.entries, *m.Entries[j])
		}
	}
}<|MERGE_RESOLUTION|>--- conflicted
+++ resolved
@@ -16,11 +16,7 @@
 
 import (
 	"errors"
-<<<<<<< HEAD
 	pclog "github.com/pingcap-incubator/tinykv/log"
-=======
-	"fmt"
->>>>>>> 18254452
 	pb "github.com/pingcap-incubator/tinykv/proto/pkg/eraftpb"
 	"github.com/sirupsen/logrus"
 	"log"
@@ -175,21 +171,15 @@
 		panic(err.Error())
 	}
 	// Your Code Here (2A).
-<<<<<<< HEAD
 
 	hardState, confState, _ := c.Storage.InitialState()
 	pclog.Debugf("peer[%d] build from hard state:%s", c.ID, hardState.String())
-=======
-	// c.Applied?
-
->>>>>>> 18254452
 	prs := make(map[uint64]*Progress)
 	votes := make(map[uint64]bool)
 	for _, v := range c.peers {
 		prs[v] = &Progress{ Next: 0, Match: 0 }
 		votes[v] = false
 	}
-<<<<<<< HEAD
 	for _, v := range confState.GetNodes() {
 		prs[v] = &Progress{ Next: 0, Match: 0 }
 		votes[v] = false
@@ -197,20 +187,11 @@
 	logEntry := newLog(c.Storage)
 	logEntry.applied = c.Applied
 
-=======
-	log := newLog(c.Storage)
-	// TODO(wendongbo): use confState?
-	hardState, _, _ := c.Storage.InitialState()
->>>>>>> 18254452
 	node := &Raft{
 		id: c.ID,
 		Term: hardState.Term,
 		Vote: hardState.Vote,
-<<<<<<< HEAD
 		RaftLog: logEntry,
-=======
-		RaftLog: log,
->>>>>>> 18254452
 		Prs: prs,
 		State: StateFollower,
 		votes: votes,
@@ -229,19 +210,11 @@
 // current commit index to the given peer. Returns true if a message was sent.
 func (r *Raft) sendAppend(to uint64) bool {
 	// Your Code Here (2A).
-<<<<<<< HEAD
 	prevIndex := r.Prs[to].Next - 1
 	logTerm, err := r.RaftLog.Term(prevIndex)
 	if err != nil {
 		return false
 	}
-=======
-	prevIndex := r.Prs[to].Next - 1 // why do we initialize next to lastIndex + 1
-	logTerm, _ := r.RaftLog.Term(prevIndex)
-	// TODO(wendongbo): if we don't find corresponding term,
-	// append definitely will fail, why not just return first/last entry
-
->>>>>>> 18254452
 	ent := r.RaftLog.entsAfterIndex(prevIndex + 1)
 	msg := pb.Message{
 		MsgType: pb.MessageType_MsgAppend,
@@ -254,7 +227,6 @@
 		Commit: r.RaftLog.committed,
 	}
 	r.msgs = append(r.msgs, msg)
-<<<<<<< HEAD
 	pclog.Debugf("leader[%d] term:%d sends append msg to peer[%d], msg:{%s}", r.id, r.Term, to, msg.String())
 	return true
 }
@@ -274,22 +246,6 @@
 		Index: r.RaftLog.LastIndex(),
 	}
 	r.msgs = append(r.msgs, msg)
-=======
-	return false
->>>>>>> 18254452
-}
-
-func (r *Raft) sendVoteRequest(to uint64) {
-	logTerm, _ := r.RaftLog.Term(r.RaftLog.LastIndex())
-	msg := pb.Message{
-		MsgType: pb.MessageType_MsgRequestVote,
-		From: r.id,
-		To: to,
-		Term: r.Term,
-		LogTerm: logTerm,
-		Index: r.RaftLog.LastIndex(),
-	}
-	r.msgs = append(r.msgs, msg)
 }
 
 // sendHeartbeat sends a heartbeat RPC to the given peer.
@@ -308,7 +264,6 @@
 // tick advances the internal logical clock by a single tick.
 func (r *Raft) tick() {
 	// Your Code Here (2A).
-<<<<<<< HEAD
 	switch r.State {
 	case StateFollower, StateCandidate:
 		r.electionElapsed++
@@ -324,19 +279,6 @@
 		}
 	case StateLeader:
 		r.heartbeatElapsed++
-=======
-	r.heartbeatElapsed++
-	r.electionElapsed++
-	switch r.State {
-	case StateFollower, StateCandidate:
-		if r.electionElapsed >= r.electionTimeout + rand.Intn(r.electionTimeout * 2){
-			// TODO(wendongbo): why does candidate have higher conflict rate?
-			// TODO(wendongbo): call Step() instead
-			r.becomeCandidate()
-			r.broadcastVoteRequest()
-		}
-	case StateLeader:
->>>>>>> 18254452
 		if r.heartbeatElapsed >= r.heartbeatTimeout {
 			r.broadcastHeartbeat()
 		}
@@ -370,7 +312,6 @@
 func (r *Raft) becomeLeader() {
 	// Your Code Here (2A).
 	// NOTE: Leader should propose a noop entry on its term
-<<<<<<< HEAD
 	r.Lead = r.id
 	r.State = StateLeader
 	r.RaftLog.entries = append(r.RaftLog.entries, pb.Entry{ Term: r.Term , Index: r.RaftLog.LastIndex() + 1 })
@@ -380,12 +321,6 @@
 		index := maxInt(r.RaftLog.getArrayIndex(r.RaftLog.LastIndex()), 0)
 		pclog.Debugf("last entries:%v", r.RaftLog.entries[index:])
 	}
-=======
-	r.State = StateLeader
-	r.RaftLog.entries = append(r.RaftLog.entries, pb.Entry{ Term: r.Term , Index: r.RaftLog.LastIndex() + 1 })
-	r.initPrs()
-	log.Printf("peer[%d] comes to power at term %d\n", r.id, r.Term)
->>>>>>> 18254452
 }
 
 // sends heartbeat and append log entries
@@ -399,11 +334,7 @@
 // on `eraftpb.proto` for what msgs should be handled
 func (r *Raft) Step(m pb.Message) error {
 	// Your Code Here (2A).
-<<<<<<< HEAD
 	pclog.Infof("peer[%d]-term:%d Step recv:[%s]", r.id, r.Term, m.String())
-=======
-	log.Printf("peer[%d]-term:%d Step recv:[%s]\n", r.id, r.Term, m.String())
->>>>>>> 18254452
 	switch r.State {
 	case StateFollower:
 		switch m.MsgType {
@@ -417,15 +348,6 @@
 			goto Append
 		}
 	case StateCandidate:
-<<<<<<< HEAD
-=======
-		//if m.Term > r.Term {
-		//	err := fmt.Sprintf("peer[%d] term:%d Step recv stale msg from peer[%d] term:%d", r.id, r.Term, m.From, m.Term)
-		//	r.becomeFollower(m.Term, None)
-		//	log.Println(err)
-		//	// should we reset timer here?
-		//}
->>>>>>> 18254452
 		switch m.MsgType {
 		case pb.MessageType_MsgHup:
 			goto Election
@@ -437,40 +359,23 @@
 			goto HeartBeat
 		case pb.MessageType_MsgAppend:
 			if m.Term >= r.Term {
-<<<<<<< HEAD
 				// TODO(wendongbo): redundant in handleAppend
-=======
->>>>>>> 18254452
 				r.becomeFollower(m.Term, None)
 			}
 			goto Append
 		}
 	case StateLeader:
-<<<<<<< HEAD
 		switch m.MsgType {
 		case pb.MessageType_MsgPropose: // append logs to leader's entries
 			for _, ent := range m.Entries {
 				//initIndex := r.RaftLog.LastIndex()
-=======
-		if m.Term > r.Term {
-			err := fmt.Sprintf("peer[%d] term:%d Step recv Higher Term msg from peer[%d] term:%d", r.id, r.Term, m.From, m.Term)
-			r.becomeFollower(m.Term, None)
-			log.Println(err)
-			// should we reset timer here?
-		}
-		switch m.MsgType {
-		case pb.MessageType_MsgPropose: // append logs to leader's entries
-			for _, ent := range m.Entries {
->>>>>>> 18254452
 				ent.Term = r.Term
 				ent.Index = r.RaftLog.LastIndex() + 1
 				r.RaftLog.entries = append(r.RaftLog.entries, *ent)
 				r.Prs[r.id].Match = r.RaftLog.LastIndex()
 				r.Prs[r.id].Next = r.RaftLog.LastIndex() + 1
-<<<<<<< HEAD
 				pclog.Debugf("leader[%d] term:%d propose %v At Index %d", r.id, r.Term, ent, ent.Index)
-=======
->>>>>>> 18254452
+
 			}
 			if len(r.Prs) != 1 {
 				r.broadcastAppendEntries()
@@ -490,11 +395,8 @@
 			}
 		case pb.MessageType_MsgRequestVote:
 			r.handleVoteRequest(m)
-<<<<<<< HEAD
 		case pb.MessageType_MsgRequestVoteResponse:
 			r.handleVoteResponse(m)
-=======
->>>>>>> 18254452
 		case pb.MessageType_MsgAppend:
 			goto Append
 		case pb.MessageType_MsgAppendResponse:
@@ -507,7 +409,6 @@
 				r.Prs[m.From].Match = max(r.Prs[m.From].Match, m.Index)
 				r.Prs[m.From].Next = r.Prs[m.From].Match + 1
 				newCommit := r.checkCommitAt(r.Prs[m.From].Match)
-<<<<<<< HEAD
 				uptodate := false
 				if newCommit {
 					r.broadcastAppendEntries()
@@ -517,38 +418,15 @@
 					uptodate = true
 				}
 				pclog.Debugf("leader[%d] knows peer[%d] accept up to [%d], up to date:%t", r.id, m.From, r.Prs[m.From].Match, uptodate)
-=======
-				if r.Prs[m.From].Match < r.RaftLog.committed {
-					r.sendAppend(m.From)
-				}
-				// TODO(wendongbo): this can be optimize, reduce msg sending
-				if newCommit {
-					r.broadcastAppendEntries()
-				}
->>>>>>> 18254452
 			}
 		}
 	}
 	return nil
 
 HeartBeat:
-<<<<<<< HEAD
 	r.handleHeartbeat(m)
 	return nil
 Append:
-=======
-	if m.Term >= r.Term/* && r.State != StateFollower */{
-		r.becomeFollower(m.Term, m.From)
-	}
-	r.handleHeartbeat(m)
-	// TODO(wendongbo): should we move this into handle heartbeat
-	return nil
-Append:
-	// TODO: ignore stale append msg
-	if m.Term >= r.Term {
-		r.becomeFollower(m.Term, m.From)
-	}
->>>>>>> 18254452
 	r.handleAppendEntries(m)
 	return nil
 Election:
@@ -557,10 +435,6 @@
 	if len(r.Prs) == 1 {
 		r.becomeLeader()
 		r.updateCommit(r.RaftLog.LastIndex())
-<<<<<<< HEAD
-=======
-		//r.leaderResponsibility()
->>>>>>> 18254452
 	}
 	return nil
 }
@@ -569,7 +443,6 @@
 // handleAppendEntries handle AppendEntries RPC request
 func (r *Raft) handleAppendEntries(m pb.Message) {
 	// Your Code Here (2A).
-<<<<<<< HEAD
 	// Even receive 2 leaders' msg after split(only one is valid leader)
 	// we can safely append any newer entry, log entries will finally converge
 	if m.Term >= r.Term {
@@ -579,12 +452,6 @@
 		//	r.id, r.Term, m.From, m.Term)
 		return
 	}
-=======
-	if m.Term > r.Term { // no logic update Term in follower
-		r.becomeFollower(m.Term, None)
-	}
-	//r.becomeFollower(m.Term, m.From)
->>>>>>> 18254452
 	msg := pb.Message{
 		MsgType: pb.MessageType_MsgAppendResponse,
 		From: r.id,
@@ -596,16 +463,6 @@
 	defer func() {
 		r.msgs = append(r.msgs, msg)
 	}()
-<<<<<<< HEAD
-=======
-	if m.Term < r.Term {
-		// TODO(wendongbo): update logic
-		logrus.Warnf("peer[%d] term:%d recv append from id:%d term:%d [%s], reject append",
-			r.id, r.Term, m.From, m.Term, m.String())
-		return
-	}
-
->>>>>>> 18254452
 	matchIndex, found := r.RaftLog.findMatchEntry(m.Index, m.LogTerm)
 	// accept entries
 	if found {
@@ -617,8 +474,6 @@
 		}
 		// set commit index to min(m.committed, index of last message entry)
 		r.updateCommit(min(m.Commit, endEntryIdx))
-<<<<<<< HEAD
-
 		msg.Reject = false
 		msg.Index = r.RaftLog.LastIndex()
 		msg.Commit = r.RaftLog.committed // maybe no need to set
@@ -626,24 +481,11 @@
 		msg.Index = m.Index
 	}
 	pclog.Debugf("peer[%d] term:%d append complete msg:%s", r.id, r.Term, msg.String())
-=======
-		//r.RaftLog.applyEntry()
-
-		msg.Reject = false
-		msg.Index = r.RaftLog.LastIndex()
-		msg.Commit = r.RaftLog.committed
-	} else {
-		//msg.Index = r.RaftLog.findEntryIndexByTerm(m.LogTerm)
-		msg.Index = m.Index
-	}
->>>>>>> 18254452
 }
 
 // handleHeartbeat handle Heartbeat RPC request
 func (r *Raft) handleHeartbeat(m pb.Message) {
 	// Your Code Here (2A).
-<<<<<<< HEAD
-
 	pclog.Debugf("peer[%d] handling heartbeat from p[%d] term:%d\n", r.id, m.From, m.Term)
 
 	// ignore stale heartbeat
@@ -656,25 +498,10 @@
 	r.electionElapsed = 0
 
 	lastIndex := r.RaftLog.LastIndex()
-=======
-	log.Printf("peer[%d] handling heartbeat from p[%d] term:%d\n", r.id, m.From, m.Term)
-	if m.Term < r.Term {
-		logrus.Warnf("peer[%d] recv unexpected heartbeat from id:%d term:%d\n", r.id, m.From, m.Term)
-		return
-	}
-	r.Lead = m.From // TODO(wendongbo): remove this assignment?
-	r.heartbeatElapsed = 0
-	r.electionElapsed = 0
-	//r.updateCommit(m.Commit)
-
-	lastIndex := r.RaftLog.LastIndex()
-	//logTerm, _ := r.RaftLog.Term(lastIndex)
->>>>>>> 18254452
 	msg := pb.Message{
 		MsgType: pb.MessageType_MsgHeartbeatResponse,
 		From: r.id,
 		To: m.From,
-<<<<<<< HEAD
 		Index: lastIndex,
 	}
 	r.msgs = append(r.msgs, msg)
@@ -714,40 +541,6 @@
 
 func (r *Raft) handleVoteResponse(m pb.Message) {
 	pclog.Debugf("peer[%d] handling vote response:[%s]\n", r.id, m.String())
-=======
-		//LogTerm: logTerm,
-		Index: lastIndex,
-	}
-	r.msgs = append(r.msgs, msg)
-}
-
-func (r *Raft) handleVoteRequest(m pb.Message) {
-	if m.Term > r.Term {	// reset self status to follower
-		r.becomeFollower(m.Term, None)
-	}
-	msg := pb.Message{
-		MsgType: pb.MessageType_MsgRequestVoteResponse,
-		From: r.id,
-		To: m.From,
-		Term: r.Term,
-		Reject: true,
-	}
-	logTerm, _ := r.RaftLog.Term(r.RaftLog.LastIndex())
-	if m.Term < r.Term ||  m.LogTerm < logTerm || m.LogTerm == logTerm && m.Index < r.RaftLog.LastIndex() {	// msg from stale peer
-		msg.Reject = true
-	} else if r.Vote == None || r.Vote == m.From {	// if not vote yet or voted for the same node before, grant vote
-		msg.Reject = false
-		r.Vote = m.From
-	} else {
-		logrus.Warnf("unhandle situation in vote request[%s]", m.String())
-	}
-	log.Printf("peer[%d] term:%d handling vote req:[%s], reject:%t\n", r.id, r.Term, m.String(), msg.Reject)
-	r.msgs = append(r.msgs, msg)
-}
-
-func (r *Raft) handleVoteResponse(m pb.Message) {
-	log.Printf("peer[%d] handleing vote response:[%s]\n", r.id, m.String())
->>>>>>> 18254452
 	if m.Term < r.Term { 	// stale vote response
 		return
 	}
@@ -764,13 +557,8 @@
 			voteCnt++
 		}
 	}
-<<<<<<< HEAD
 	pclog.Debugf("peer[%d] gets %d votes at term %d\n", r.id, voteCnt, r.Term)
 	if voteCnt > peerNum / 2 && r.State == StateCandidate { // avoid sending msg twice
-=======
-	log.Printf("peer[%d] gets %d votes at term %d\n", r.id, voteCnt, r.Term)
-	if voteCnt > peerNum / 2 {
->>>>>>> 18254452
 		r.becomeLeader()
 		r.leaderResponsibility()
 	} else if r.rejectCount > peerNum / 2 {
@@ -798,10 +586,7 @@
 			r.Prs[i].Match = r.RaftLog.LastIndex()
 			r.Prs[i].Next = r.RaftLog.LastIndex() + 1
 		} else {
-<<<<<<< HEAD
 			// TODO(wendongbo): should we start from 0? any optimization?
-=======
->>>>>>> 18254452
 			r.Prs[i].Match = 0
 			r.Prs[i].Next = 1
 		}
@@ -817,10 +602,7 @@
 }
 
 func (r *Raft) broadcastHeartbeat(){
-<<<<<<< HEAD
 	r.heartbeatElapsed = 0
-=======
->>>>>>> 18254452
 	for to := range r.Prs {
 		if to != r.id {
 			r.sendHeartbeat(to)
@@ -831,10 +613,7 @@
 func (r *Raft) broadcastVoteRequest() {
 	for to := range r.votes {
 		if to != r.id {
-<<<<<<< HEAD
 			log.Printf("p[%d] Term:%d send vote request to peer[%d] index:%d, term:%d", r.id, r.Term, to, r.RaftLog.LastIndex(), r.Term)
-=======
->>>>>>> 18254452
 			r.sendVoteRequest(to)
 		}
 	}
@@ -851,7 +630,6 @@
 			count++
 		}
 	}
-<<<<<<< HEAD
 	logrus.Infof("leader[%d] term %d checking commit status at index[%d], committed:%d, replica count:%d",
 		r.id, r.Term, index, r.RaftLog.committed, count)
 	logTerm, err := r.RaftLog.Term(index)
@@ -861,38 +639,20 @@
 	if count > len(r.Prs) / 2 && r.RaftLog.committed < index && logTerm == r.Term{
 		r.updateCommit(index)
 		pclog.Debugf("leader[%d] term:%d commit entry at index %d, leader last index:%d", r.id, r.Term, index, r.RaftLog.LastIndex())
-=======
-	logrus.Infof("leader[%d] term %d checking commit status at index[%d], replica count:%d",
-		r.id, r.Term, index, count)
-	logTerm, _ := r.RaftLog.Term(index)
-	if count > len(r.Prs) / 2 && r.RaftLog.committed < index && logTerm == r.Term{
-		r.updateCommit(index)
-		logrus.Infof("leader[%d] term:%d commit entry at index %d", r.id, r.Term, index)
->>>>>>> 18254452
 		return true
 	}
 	return false
 }
 
-<<<<<<< HEAD
-=======
-// TODO(wendongbo): update
->>>>>>> 18254452
 func (r *Raft) updateCommit(committed uint64) {
 	if committed > r.RaftLog.committed {
 		r.RaftLog.committed = min(committed, r.RaftLog.LastIndex())
 	}
 }
 
-<<<<<<< HEAD
 func (r *Raft) followerAppendEntries(matchIndex int, m *pb.Message){
 	if r.State != StateFollower || len(m.Entries) == 0 {
 		log.Printf("peer[%d] term:%d state:%s failed to append [%s]", r.id, r.Term, r.State, m.String())
-=======
-// TODO(wendongbo): move into log.go?
-func (r *Raft) followerAppendEntries(matchIndex int, m *pb.Message){
-	if len(m.Entries) == 0 {
->>>>>>> 18254452
 		return
 	}
 	j, end2 := 0, len(m.Entries)
@@ -905,10 +665,6 @@
 	}
 	// resolve follower conflict entries
 	if j != len(m.Entries) {
-<<<<<<< HEAD
-=======
-		// TODO(wendongbo): should move update stabled out?
->>>>>>> 18254452
 		// if leader overwrite entries, decrease stabled index to [conflict index - 1]
 		if m.Entries[j].Index <= r.RaftLog.stabled {
 			r.RaftLog.stabled = m.Entries[j].Index - 1
