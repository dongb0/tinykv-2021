--- conflicted
+++ resolved
@@ -16,10 +16,7 @@
 
 import (
 	"errors"
-<<<<<<< HEAD
 	"github.com/pingcap-incubator/tinykv/log"
-=======
->>>>>>> 18254452
 	pb "github.com/pingcap-incubator/tinykv/proto/pkg/eraftpb"
 	"reflect"
 )
@@ -158,7 +155,6 @@
 // Ready returns the current point-in-time state of this RawNode.
 func (rn *RawNode) Ready() Ready {
 	// Your Code Here (2A).
-<<<<<<< HEAD
 	msgs := rn.Raft.msgs
 	if len(msgs) == 0 {	// if not set to nil, TestRawNodeReset2AC will fail
 		msgs = nil
@@ -169,11 +165,6 @@
 		Entries:          unstableEnts,
 		CommittedEntries: nextEnts,
 		Messages:         msgs,
-=======
-	rd := Ready{
-		Entries: rn.Raft.RaftLog.unstableEntries(),
-		CommittedEntries: rn.Raft.RaftLog.nextEnts(),
->>>>>>> 18254452
 	}
 	// soft state
 	//if rn.lastReady.SoftState == nil  || rn.lastReady.Lead != rn.Raft.Lead || rn.lastReady.RaftState != rn.Raft.State {
@@ -188,20 +179,13 @@
 		rd.Vote = rn.Raft.Vote
 		rd.Commit = rn.Raft.RaftLog.committed
 	}
-<<<<<<< HEAD
-	//log.Debugf("rawnode[%d] term:%d RawNode ready() return:%v", rn.Raft.id, rn.Raft.Term, rd)
-=======
->>>>>>> 18254452
 	return rd
 }
 
 // HasReady called when RawNode user need to check if any Ready pending.
 func (rn *RawNode) HasReady() bool {
 	// Your Code Here (2A).
-<<<<<<< HEAD
 	// TODO(wendongbo): remove get ready overhead
-=======
->>>>>>> 18254452
 	rd := rn.Ready()
 	if rd.SoftState != nil || rd.HardState.Term != 0 || rd.HardState.Vote != 0 || rd.HardState.Commit != 0 {
 		return true
@@ -221,7 +205,6 @@
 	// Your Code Here (2A).
 	length := len(rd.Entries)
 	if length > 0 {
-<<<<<<< HEAD
 		rn.Raft.RaftLog.stabled = max(rn.Raft.RaftLog.stabled, rd.Entries[length-1].Index)
 		//log.Debugf("rawnode[%d] Term:%d advance stable index to:%d", rn.Raft.id, rn.Raft.Term, rn.Raft.RaftLog.stabled)
 	}
@@ -229,21 +212,12 @@
 	if length > 0 {
 		rn.Raft.RaftLog.applied = max(rn.Raft.RaftLog.applied, rd.CommittedEntries[length-1].Index)
 		//log.Debugf("rawnode[%d] Term:%d raw node advance commit index to:%d",  rn.Raft.id, rn.Raft.Term, rn.Raft.RaftLog.applied)
-=======
-		rn.Raft.RaftLog.stabled = rd.Entries[length-1].Index
-	}
-	length = len(rd.CommittedEntries)
-	if length > 0 {
-		rn.Raft.RaftLog.applied = rd.CommittedEntries[length-1].Index
->>>>>>> 18254452
 	}
 
 	// TODO(wendongbo): optimize struct copy
 	if rd.Term != 0 || rd.Vote != 0 || rd.Commit != 0 {
 		rn.lastReady.HardState = rd.HardState
 	}
-<<<<<<< HEAD
-
 	// TODO(wendongbo): opt, can we just erase all message?
 	lastEntIdx := len(rd.Messages) - 1
 	if lastEntIdx >= 0  {
@@ -256,8 +230,6 @@
 			log.Infof("p[%d] term:%d Advance failed\n", rn.Raft.id, rn.Raft.Term)
 		}
 	}
-=======
->>>>>>> 18254452
 }
 
 // GetProgress return the Progress of this node and its peers, if this
